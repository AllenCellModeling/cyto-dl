[bumpversion]
<<<<<<< HEAD
current_version = 0.2.0
=======
current_version = 0.1.8
>>>>>>> ac8175a8
tag = True
commit = True

[bumpversion:file:pyproject.toml]

[bumpversion:file:cyto_dl/__init__.py]<|MERGE_RESOLUTION|>--- conflicted
+++ resolved
@@ -1,9 +1,6 @@
 [bumpversion]
-<<<<<<< HEAD
 current_version = 0.2.0
-=======
-current_version = 0.1.8
->>>>>>> ac8175a8
+
 tag = True
 commit = True
 
