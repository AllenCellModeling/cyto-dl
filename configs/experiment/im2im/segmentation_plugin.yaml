# @package _global_
# to execute this experiment run:
# python train.py experiment=example
defaults:
  - override /data: im2im/segmentation_plugin.yaml
  - override /model: im2im/segmentation_plugin.yaml
  - override /callbacks: default.yaml
  - override /trainer: gpu.yaml
  - override /logger: csv.yaml

# all parameters below will be merged with parameters from default configurations set above
# this allows you to overwrite only specified parameters

# parameters with value MUST_OVERRIDE must be overridden before using this config, all other
# parameters have a reasonable default value

tags: ["dev"]
seed: 12345

ckpt_path: null # must override for prediction

experiment_name: experiment_name
run_name: run_name

# GOOD FOR DEBUGGING
persist_cache: False

# manifest columns
source_col: raw
target_col1: seg1
target_col2: seg2
merge_mask_col: merge_mask
exclude_mask_col: exclude_mask
base_image_col: base_image

# data params
<<<<<<< HEAD
spatial_dims: 3
input_channel: 1
=======
spatial_dims: MUST_OVERRIDE # int value, req for first training, should not change after
input_channel: 0
>>>>>>> d3107f96
raw_im_channels: 1

trainer:
  max_epochs: 1 # must override for training
  accelerator: gpu

data:
<<<<<<< HEAD
  path: ${paths.data_dir}/example_experiment_data/segmentation_plugin
  # cache_dir: ${paths.data_dir}/example_experiment_data/cache
  batch_size: 1
  _aux:
    patch_shape: [16, 128, 128]

model:
  _aux:
    strides: [1, 2, 2]
    kernel_size: [3, 3, 3]
    upsample_kernel_size: [2, 2]
    filters: [1, 2, 4]
=======
  path: MUST_OVERRIDE # string path to manifest
  split_column: null
  batch_size: 1
  _aux:
    patch_shape: [16, 32, 32]

paths:
  output_dir: MUST_OVERRIDE
  work_dir: ${paths.output_dir} # it's unclear to me if this is necessary or used
>>>>>>> d3107f96
<|MERGE_RESOLUTION|>--- conflicted
+++ resolved
@@ -22,8 +22,7 @@
 experiment_name: experiment_name
 run_name: run_name
 
-# GOOD FOR DEBUGGING
-persist_cache: False
+persist_cache: true
 
 # manifest columns
 source_col: raw
@@ -34,13 +33,8 @@
 base_image_col: base_image
 
 # data params
-<<<<<<< HEAD
-spatial_dims: 3
-input_channel: 1
-=======
 spatial_dims: MUST_OVERRIDE # int value, req for first training, should not change after
 input_channel: 0
->>>>>>> d3107f96
 raw_im_channels: 1
 
 trainer:
@@ -48,21 +42,8 @@
   accelerator: gpu
 
 data:
-<<<<<<< HEAD
-  path: ${paths.data_dir}/example_experiment_data/segmentation_plugin
-  # cache_dir: ${paths.data_dir}/example_experiment_data/cache
-  batch_size: 1
-  _aux:
-    patch_shape: [16, 128, 128]
-
-model:
-  _aux:
-    strides: [1, 2, 2]
-    kernel_size: [3, 3, 3]
-    upsample_kernel_size: [2, 2]
-    filters: [1, 2, 4]
-=======
   path: MUST_OVERRIDE # string path to manifest
+  cache_dir: MUST_OVERRIDE # string path to cache_dir (this speeds up data loading)
   split_column: null
   batch_size: 1
   _aux:
@@ -70,5 +51,4 @@
 
 paths:
   output_dir: MUST_OVERRIDE
-  work_dir: ${paths.output_dir} # it's unclear to me if this is necessary or used
->>>>>>> d3107f96
+  work_dir: ${paths.output_dir} # it's unclear to me if this is necessary or used