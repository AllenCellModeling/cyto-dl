--- conflicted
+++ resolved
@@ -3,10 +3,6 @@
 latent_dim: 256
 spatial_dims: 2
 in_shape: [1, 28, 28]
-<<<<<<< HEAD
-out_channels: 1
-=======
->>>>>>> bdef71bc
 channels: [2, 2, 2, 2]
 strides: [1, 1, 1, 1]
 
@@ -26,19 +22,11 @@
   _target_: torch.nn.modules.loss.MSELoss
   reduction: sum
 
-<<<<<<< HEAD
-encoder_out_size: 512
-=======
->>>>>>> bdef71bc
 prior:
   _target_: cyto_dl.models.vae.priors.IsotropicGaussianPrior
   dimensionality: 32
 
-<<<<<<< HEAD
-use_sigmoid: False
-=======
 last_act:
->>>>>>> bdef71bc
 
 optimizer:
   _partial_: true
