--- conflicted
+++ resolved
@@ -95,11 +95,7 @@
             Z: ${eval:'None if ${spatial_dims}==3 else 38'}
       - _target_: monai.transforms.EnsureChannelFirstd
         channel_dim: "no_channel"
-<<<<<<< HEAD
-        keys: ${data.columns}
-=======
         keys: ${source_col}
->>>>>>> f5e168fe
       - _target_: monai.transforms.Zoomd
         keys: ${source_col}
         zoom: 0.25
