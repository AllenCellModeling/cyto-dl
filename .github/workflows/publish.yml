--- conflicted
+++ resolved
@@ -20,15 +20,7 @@
         uses: pdm-project/setup-pdm@v2
         with:
           python-version: "3.10"
-
-<<<<<<< HEAD
-      - name: Configure Git
-        run: |
-          git config user.name github-actions
-          git config user.email github-actions@github.com
-
-=======
->>>>>>> 3fecc1b8
+          
       - name: Build package
         run: pdm build
 
