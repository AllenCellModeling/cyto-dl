<<<<<<< HEAD
__version__ = "0.1.3"
=======
__version__ = "0.1.7"
>>>>>>> 4e8677d6


# silence bio packages warnings
import logging
import warnings

logging.getLogger("ome_zarr").setLevel(logging.WARNING)
logging.getLogger("ome_zarr.reader").setLevel(logging.WARNING)
logging.getLogger("bfio.init").setLevel(logging.ERROR)
logging.getLogger("bfio.backends").setLevel(logging.ERROR)
logging.getLogger("xmlschema").setLevel(logging.ERROR)
warnings.filterwarnings("ignore")<|MERGE_RESOLUTION|>--- conflicted
+++ resolved
@@ -1,8 +1,4 @@
-<<<<<<< HEAD
-__version__ = "0.1.3"
-=======
 __version__ = "0.1.7"
->>>>>>> 4e8677d6
 
 
 # silence bio packages warnings
