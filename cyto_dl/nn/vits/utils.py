--- conflicted
+++ resolved
@@ -13,13 +13,11 @@
 def take_indexes(sequences, indexes):
     return torch.gather(sequences, 0, repeat(indexes, "t b -> t b c", c=sequences.shape[-1]))
 
-
-<<<<<<< HEAD
 def random_indexes(size: int, device):
     forward_indexes = torch.randperm(size, device=device, dtype=torch.long)
     backward_indexes = torch.argsort(forward_indexes)
     return forward_indexes, backward_indexes
-=======
+
 def get_positional_embedding(
     num_patches: Sequence[int], emb_dim: int, use_cls_token: bool = True, learnable: bool = True
 ):
@@ -45,5 +43,4 @@
         if use_cls_token:
             cls_token = torch.zeros(1, 1, emb_dim)
             pe = torch.cat([cls_token, pe], dim=0)
-        return torch.nn.Parameter(pe, requires_grad=False)
->>>>>>> 5f455080
+        return torch.nn.Parameter(pe, requires_grad=False)