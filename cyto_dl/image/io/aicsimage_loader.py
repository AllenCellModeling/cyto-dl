--- conflicted
+++ resolved
@@ -54,12 +54,6 @@
             img.set_scene(data[self.scene_key])
         kwargs = {k: data[k] for k in self.kwargs_keys}
         img = img.get_image_dask_data(**kwargs).compute()
-<<<<<<< HEAD
-
-        data[self.out_key] = img
-        data[f"{self.out_key}_meta_dict"] = {"filename_or_obj": path, "kwargs": kwargs}
-=======
         data[self.out_key] = MetaTensor(img, meta={"filename_or_obj": path, "kwargs": kwargs})
 
->>>>>>> 5c19c090
         return data