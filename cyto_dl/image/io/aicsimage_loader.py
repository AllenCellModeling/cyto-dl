--- conflicted
+++ resolved
@@ -1,11 +1,7 @@
 from typing import List
 
-<<<<<<< HEAD
-from aicsimageio import AICSImage
-=======
 import numpy as np
 from bioio import BioImage
->>>>>>> 4e8677d6
 from monai.data import MetaTensor
 from monai.transforms import Transform
 
@@ -63,18 +59,13 @@
         if self.scene_key in data:
             img.set_scene(data[self.scene_key])
         kwargs = {k: data[k] for k in self.kwargs_keys}
-<<<<<<< HEAD
-        img = img.get_image_dask_data(**kwargs).compute()
-        data[self.out_key] = MetaTensor(
-            img, meta={"filename_or_obj": path, "kwargs": kwargs}
-        )
-=======
         if self.dask_load:
             img = img.get_image_dask_data(**kwargs).compute()
         else:
             img = img.get_image_data(**kwargs)
         img = img.astype(self.dtype)
-        data[self.out_key] = MetaTensor(img, meta={"filename_or_obj": path, "kwargs": kwargs})
->>>>>>> 4e8677d6
+        data[self.out_key] = MetaTensor(
+            img, meta={"filename_or_obj": path, "kwargs": kwargs}
+        )
 
         return data