"""ADAPTED FROM https://github.com/MMV-Lab/mmv_im2im/"""

from typing import Dict, List, Sequence, Tuple, Union

import numpy as np
from aicsimageio import AICSImage
from monai.config import PathLike
from monai.data import ImageReader
from monai.data.image_reader import _stack_images
from monai.utils import ensure_tuple, require_pkg
from omegaconf import Container, OmegaConf


@require_pkg(pkg_name="aicsimageio")
class MonaiBioReader(ImageReader):
    def __init__(self, **reader_kwargs):
        super().__init__()
<<<<<<< HEAD
        self.reader_kwargs = {k: v for k, v in reader_kwargs.items() if v is not None}
=======
        self.reader_kwargs = {
            k: OmegaConf.to_container(v) if isinstance(v, Container) else v
            for k, v in reader_kwargs.items()
            if v is not None
        }
>>>>>>> f5e168fe

    def read(self, data: Union[Sequence[PathLike], PathLike]):
        filenames: Sequence[PathLike] = ensure_tuple(data)
        img_ = []
        for name in filenames:
            img_.append(AICSImage(f"{name}"))

        return img_ if len(filenames) > 1 else img_[0]

    def get_data(self, img) -> Tuple[np.ndarray, Dict]:
        img_array: List[np.ndarray] = []

        for img_obj in ensure_tuple(img):
            data = img_obj.get_image_dask_data(**self.reader_kwargs).compute()
            img_array.append(data)

        return _stack_images(img_array, {}), {}

    def verify_suffix(self, filename: Union[Sequence[PathLike], PathLike]) -> bool:
        return True<|MERGE_RESOLUTION|>--- conflicted
+++ resolved
@@ -15,15 +15,11 @@
 class MonaiBioReader(ImageReader):
     def __init__(self, **reader_kwargs):
         super().__init__()
-<<<<<<< HEAD
-        self.reader_kwargs = {k: v for k, v in reader_kwargs.items() if v is not None}
-=======
         self.reader_kwargs = {
             k: OmegaConf.to_container(v) if isinstance(v, Container) else v
             for k, v in reader_kwargs.items()
             if v is not None
         }
->>>>>>> f5e168fe
 
     def read(self, data: Union[Sequence[PathLike], PathLike]):
         filenames: Sequence[PathLike] = ensure_tuple(data)
