"""ADAPTED FROM https://github.com/MMV-Lab/mmv_im2im/"""

from typing import Dict, List, Sequence, Tuple, Union

import numpy as np
from bioio import BioImage
from monai.config import PathLike
from monai.data import ImageReader
from monai.data.image_reader import _stack_images
from monai.utils import ensure_tuple, require_pkg
from omegaconf import Container, OmegaConf


@require_pkg(pkg_name="bioio")
class MonaiBioReader(ImageReader):
    def __init__(self, dask_load: bool = True, **reader_kwargs):
        """
        dask_load: bool = True
            Whether to use dask to load images. If False, full images are loaded into memory before extracting specified scenes/timepoints.
        reader_kwargs: Dict
            Additional keyword arguments to pass to BioImage.get_image_data or BioImage.get_image_dask_data
        """
        super().__init__()
        self.reader_kwargs = {
            k: OmegaConf.to_container(v) if isinstance(v, Container) else v
            for k, v in reader_kwargs.items()
            if v is not None
        }
<<<<<<< HEAD
=======
        self.dask_load = dask_load
>>>>>>> 4e8677d6

    def read(self, data: Union[Sequence[PathLike], PathLike]):
        filenames: Sequence[PathLike] = ensure_tuple(data)
        img_ = []
        for name in filenames:
            img_.append(BioImage(f"{name}"))

        return img_ if len(filenames) > 1 else img_[0]

    def get_data(self, img) -> Tuple[np.ndarray, Dict]:
        img_array: List[np.ndarray] = []

        for img_obj in ensure_tuple(img):
            if self.dask_load:
                data = img_obj.get_image_dask_data(**self.reader_kwargs).compute()
            else:
                data = img_obj.get_image_data(**self.reader_kwargs)
            img_array.append(data)

        return _stack_images(img_array, {}), {}

    def verify_suffix(self, filename: Union[Sequence[PathLike], PathLike]) -> bool:
        return True<|MERGE_RESOLUTION|>--- conflicted
+++ resolved
@@ -26,10 +26,7 @@
             for k, v in reader_kwargs.items()
             if v is not None
         }
-<<<<<<< HEAD
-=======
         self.dask_load = dask_load
->>>>>>> 4e8677d6
 
     def read(self, data: Union[Sequence[PathLike], PathLike]):
         filenames: Sequence[PathLike] = ensure_tuple(data)
