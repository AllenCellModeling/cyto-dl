--- conflicted
+++ resolved
@@ -109,14 +109,10 @@
             max_start_indices_img = shape - roi_size
             max_start_indices = np.minimum(max_start_indices_img, max_start_indices)
             if np.any(max_start_indices < 0):
-<<<<<<< HEAD
                 raise ValueError(
                     f"Crop size {roi_size} is too large for image size {shape}"
                 )
-=======
-                raise ValueError(f"Crop size {roi_size} is too large for image size {shape}")
             max_start_indices += max_start_indices == 0
->>>>>>> 4e8677d6
         return max_start_indices
 
     def generate_slices(self, image_dict: Dict) -> Dict:
