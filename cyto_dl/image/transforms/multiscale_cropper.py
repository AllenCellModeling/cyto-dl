--- conflicted
+++ resolved
@@ -109,15 +109,10 @@
             max_start_indices_img = shape - roi_size
             max_start_indices = np.minimum(max_start_indices_img, max_start_indices)
             if np.any(max_start_indices < 0):
-<<<<<<< HEAD
                 raise ValueError(
                     f"Crop size {roi_size} is too large for image size {shape}"
                 )
-        return max_start_indices + 1  # range doesn't include end
-=======
-                raise ValueError(f"Crop size {roi_size} is too large for image size {shape}")
         return max_start_indices
->>>>>>> f5e168fe
 
     def generate_slices(self, image_dict: Dict) -> Dict:
         """Generate dictionary of slices at all scales starting at random point."""
