--- conflicted
+++ resolved
@@ -2,9 +2,7 @@
 from .image_canon_vae import ImageCanonicalVAE
 from .image_vae import ImageVAE
 from .latent_loss_vae import LatentLossVAE
-<<<<<<< HEAD
-
-# from .so2_image_vae import SO2ImageVAE
+from .o2_spharm_vae.o2_spharm_vae import O2SpharmVAE
 from .tabular_vae import TabularVAE
 from .model_vae import ModelVAE
 
@@ -19,8 +17,4 @@
 # try:  # noqa: FURB107
 from .point_cloud_vae import PointCloudVAE
 # except ModuleNotFoundError:
-#     pass
-=======
-from .o2_spharm_vae.o2_spharm_vae import O2SpharmVAE
-from .tabular_vae import TabularVAE
->>>>>>> bdef71bc
+#     pass