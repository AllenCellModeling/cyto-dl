--- conflicted
+++ resolved
@@ -64,7 +64,7 @@
             )
 
         if "hr_skip" in base_kwargs:
-            base_kwargs.pop('hr_skip')
+            base_kwargs.pop("hr_skip")
         metrics = base_kwargs.pop("metrics", _DEFAULT_METRICS)
         super().__init__(metrics=metrics, **base_kwargs)
 
@@ -160,7 +160,7 @@
     def _sum_losses(self, losses):
         summ = 0
         for k, v in losses.items():
-            if k != 'egfp':
+            if k != "egfp":
                 summ += v
         losses["loss"] = summ
         return losses
@@ -180,20 +180,13 @@
                 batch[k] = v.as_tensor()
 
         run_heads = self._get_run_heads(batch, stage)
-<<<<<<< HEAD
         outs = self.run_forward(
             batch, stage, self.should_save_image(batch_idx, stage), run_heads
         )
 
-        losses = {head_name: head_result["loss"] for head_name, head_result in outs.items()}
-        # if self.current_epoch < 35:
-        #     losses['loss'] = losses['egfp']
-        # else:
-=======
-        outs = self.run_forward(batch, stage, self.should_save_image(batch_idx, stage), run_heads)
-
-        losses = {head_name: head_result["loss"] for head_name, head_result in outs.items()}
->>>>>>> f5e168fe
+        losses = {
+            head_name: head_result["loss"] for head_name, head_result in outs.items()
+        }
         losses = self._sum_losses(losses)
         return losses, None, None
 
@@ -205,13 +198,9 @@
             if isinstance(v, MetaTensor):
                 batch[k] = v.as_tensor()
         run_heads = self._get_run_heads(batch, stage)
-<<<<<<< HEAD
         outs = self.run_forward(
             batch, stage, self.should_save_image(batch_idx, stage), run_heads
         )
-        return outs[run_heads[0]]["save_path"]
-=======
-        outs = self.run_forward(batch, stage, self.should_save_image(batch_idx, stage), run_heads)
         # create input-> per head output mapping
         io_map = {}
         for head, output in outs.items():
@@ -220,5 +209,4 @@
                 if in_file not in io_map:
                     io_map[in_file] = {}
                 io_map[in_file][head] = out_file
-        return io_map
->>>>>>> f5e168fe
+        return io_map