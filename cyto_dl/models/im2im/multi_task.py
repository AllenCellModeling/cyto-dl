--- conflicted
+++ resolved
@@ -110,12 +110,8 @@
         metrics, postprocessing etc."""
         z = self.backbone(batch[self.hparams.x_key])
         return {
-<<<<<<< HEAD
             task: self.task_heads[task].run_head(z, batch, stage, save_image)
             for task in run_heads
-=======
-            task: self.task_heads[task].run_head(z, batch, stage, save_image) for task in run_heads
->>>>>>> 4e8677d6
         }
 
     def forward(self, x, run_heads):
@@ -218,13 +214,9 @@
         batch = self._to_tensor(batch)
         save_image = self.should_save_image(batch_idx, stage)
         outs = self.run_forward(batch, stage, save_image, run_heads)
-<<<<<<< HEAD
         losses = {
             head_name: head_result["loss"] for head_name, head_result in outs.items()
         }
-=======
-        losses = {head_name: head_result["loss"] for head_name, head_result in outs.items()}
->>>>>>> 4e8677d6
         return self._sum_losses(losses), None, None
 
     def predict_step(self, batch, batch_idx):
@@ -234,9 +226,6 @@
             batch = self._to_tensor(batch)
             save_image = self.should_save_image(batch_idx, stage)
             self.run_forward(batch, stage, save_image, run_heads)
-<<<<<<< HEAD
-        return io_map
-=======
         return io_map
 
     # utils for smartcache training
@@ -250,5 +239,4 @@
 
     def on_train_end(self, *args, **kwargs):
         with suppress(AttributeError):
-            self.trainer.datamodule.train_dataloader().dataset.shutdown()
->>>>>>> 4e8677d6
+            self.trainer.datamodule.train_dataloader().dataset.shutdown()