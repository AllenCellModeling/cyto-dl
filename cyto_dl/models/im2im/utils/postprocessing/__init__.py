--- conflicted
+++ resolved
@@ -1,8 +1,4 @@
 from .act_thresh_label import ActThreshLabel
-<<<<<<< HEAD
-from .dict_to_im import DictToIm, detach
-from .chamfer_points import ChamferPoints
-=======
 from .auto_thresh import AutoThreshold
 from .dict_to_im import DictToIm, detach
->>>>>>> 4e8677d6
+from .chamfer_points import ChamferPoints