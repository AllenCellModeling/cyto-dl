from typing import Dict, Optional, Sequence, Union

import numpy as np
import torch
from lightning import LightningDataModule
from lightning.pytorch.utilities.exceptions import MisconfigurationException
from monai.data import DataLoader
from upath import UPath as Path

from .utils import (
    AlternatingBatchSampler,
    get_canonical_split_name,
    make_multiple_dataframe_splits,
    make_single_dataframe_splits,
    parse_transforms,
)


class DataframeDatamodule(LightningDataModule):
    """A pytorch lightning datamodule based on dataframes. It can either use a single dataframe
    file, which contains a column based on which a train- val- test split can be made; or it can
    use three dataframe files, one for each fold (train, val, test).

    Additionally, if it is only going to be used for prediction/testing, a flag
    `just_inference` can be set to True so the splits are ignored and the whole
    dataset is used.

    The `predict_datamodule` is simply constructed from the whole dataset,
    regardless of the value of `just_inference`.
    """

    def __init__(
        self,
        path: Union[Path, str],
        transforms: Dict,
        split_column: Optional[str] = None,
        columns: Optional[Sequence[str]] = None,
        split_map: Optional[Dict] = None,
        just_inference: bool = False,
        cache_dir: Optional[Union[Path, str]] = None,
        subsample: Optional[Dict] = None,
        refresh_subsample: bool = False,
        seed: int = 42,
        **dataloader_kwargs,
    ):
        """
        Parameters
        ----------
        path: Union[Path, str]
            Path to a dataframe file

        transforms: Dict
            Transforms specifications for each given split.

        split_column: Optional[str] = None
            Name of a column in the dataset which can be used to create train, val, test
            splits.

        columns: Optional[Sequence[str]] = None
            List of columns to load from the dataset, in case it's a parquet file.
            If None, load everything.

        split_map: Optional[Dict] = None
            TODO: document this argument

        just_inference: bool = False
            Whether this datamodule will be used for just inference
            (testing/prediction).
            If so, the splits are ignored and the whole dataset is used.

        cache_dir: Optional[Union[Path, str]] = None
            Path to a directory in which to store cached transformed inputs, to
            accelerate batch loading.

        subsample: Optional[Dict] = None
            Dictionary with a key per split ("train", "val", "test"), and the
            number of samples of each split to use per epoch. If `None` (default),
            use all the samples in each split per epoch.

        dataloader_kwargs:
            Additional keyword arguments are passed to the
            torch.utils.data.DataLoader class when instantiating it (aside from
            `shuffle` which is only used for the train dataloader).
            Among these args are `num_workers`, `batch_size`, `shuffle`, etc.
            See the PyTorch docs for more info on these args:
            https://pytorch.org/docs/stable/data.html#torch.utils.data.DataLoader
        """

        super().__init__()
        torch.manual_seed(seed)
        self.seed = seed
        self.path = path
        self.cache_dir = cache_dir
        # if only one loader is specified, the same transforms are
        # used for all  folds
        transforms = parse_transforms(transforms)

        path = Path(path)

        # if path is a directory, we assume it is a directory containing multiple
        # dataframes - one per split. otherwise, we assume it is the path to a single
        # dataframe file, which is expected to have a
        if path.is_dir():
            self.datasets = make_multiple_dataframe_splits(
                path, transforms, columns, just_inference, cache_dir
            )
        elif path.is_file():
            if split_column is None and not just_inference:
                raise MisconfigurationException(
                    "When using a single dataframe file, it must have a "
                    "split column, to use for train-val-test splitting."
                )

            self.datasets = make_single_dataframe_splits(
                path,
                transforms,
                split_column,
                columns,
                just_inference,
                split_map,
                cache_dir,
            )
        else:
            raise FileNotFoundError(f"Could not find specified dataframe path {path}")

        self.just_inference = just_inference
        self.dataloader_kwargs = dataloader_kwargs
        self.dataloaders = {}
        self.rng = np.random.default_rng(seed=seed)
        self.subsample = subsample or {}
        self.refresh_subsample = refresh_subsample

        for key in list(self.subsample.keys()):
            self.subsample[get_canonical_split_name(key)] = self.subsample[key]

        if not just_inference:
            self.train_dataloader()
            self.val_dataloader()
            self.test_dataloader()
        else:
            self.predict_dataloader()

    def get_dataset(self, split):
        sample_size = self.subsample.get(split, -1)
        # always return a Subset
        sample = range(len(self.datasets[split]))
        if sample_size != -1:
            sample = self.rng.integers(len(self.datasets[split]), size=sample_size).tolist()
        # this doesn't affect performance because it returns a Subset,
        # which loads from the underlying dataset lazily
        return self.datasets[split][sample]

    def make_dataloader(self, split):
        kwargs = dict(**self.dataloader_kwargs)
        kwargs["shuffle"] = kwargs.get("shuffle", True) and split == "train"
        subset = self.get_dataset(split)
<<<<<<< HEAD
        if kwargs.get("use_alternating_batch_sampler"):
            batch_sampler = AlternatingBatchSampler(
                subset,
                batch_size=kwargs.pop("batch_size"),
                drop_last=True,
                shuffle=kwargs.pop("shuffle"),
                target_columns=self.target_columns,
            )
            for key in ("batch_sampler", "sampler", "drop_last", "use_alternating_batch_sampler"):
                if key in kwargs:
                    del kwargs[key]
            return DataLoader(dataset=subset, batch_sampler=batch_sampler, **kwargs)

=======
>>>>>>> 5fe1c3ca
        return DataLoader(dataset=subset, **kwargs)

    def get_dataloader(self, split):
        sample_size = self.subsample.get(split, -1)

<<<<<<< HEAD
        # if (split not in self.dataloaders) or (sample_size != -1):
        if split not in self.dataloaders:
=======
        if (split not in self.dataloaders) or (sample_size != -1 and self.refresh_subsample):
>>>>>>> 5fe1c3ca
            # if we want to use a subsample per epoch, we need to remake the
            # dataloader, to refresh the sample
            self.dataloaders[split] = self.make_dataloader(split)

        return self.dataloaders[split]

    def train_dataloader(self):
        if self.just_inference:
            raise TypeError(
                "This datamodule was configured with `just_inference=True`, "
                "so it doesn't have a train_dataloader and can't be "
                "used for training."
            )
        return self.get_dataloader("train")

    def val_dataloader(self):
        if self.just_inference:
            raise TypeError(
                "This datamodule was configured with `just_inference=True`, "
                "so it doesn't have a val_dataloader and can't be "
                "used for training."
            )

        return self.get_dataloader("val")

    def test_dataloader(self):
        split = "predict" if self.just_inference else "test"
        return self.get_dataloader(split)

    def predict_dataloader(self):
        return self.get_dataloader("predict")<|MERGE_RESOLUTION|>--- conflicted
+++ resolved
@@ -154,33 +154,12 @@
         kwargs = dict(**self.dataloader_kwargs)
         kwargs["shuffle"] = kwargs.get("shuffle", True) and split == "train"
         subset = self.get_dataset(split)
-<<<<<<< HEAD
-        if kwargs.get("use_alternating_batch_sampler"):
-            batch_sampler = AlternatingBatchSampler(
-                subset,
-                batch_size=kwargs.pop("batch_size"),
-                drop_last=True,
-                shuffle=kwargs.pop("shuffle"),
-                target_columns=self.target_columns,
-            )
-            for key in ("batch_sampler", "sampler", "drop_last", "use_alternating_batch_sampler"):
-                if key in kwargs:
-                    del kwargs[key]
-            return DataLoader(dataset=subset, batch_sampler=batch_sampler, **kwargs)
-
-=======
->>>>>>> 5fe1c3ca
         return DataLoader(dataset=subset, **kwargs)
 
     def get_dataloader(self, split):
         sample_size = self.subsample.get(split, -1)
 
-<<<<<<< HEAD
-        # if (split not in self.dataloaders) or (sample_size != -1):
-        if split not in self.dataloaders:
-=======
         if (split not in self.dataloaders) or (sample_size != -1 and self.refresh_subsample):
->>>>>>> 5fe1c3ca
             # if we want to use a subsample per epoch, we need to remake the
             # dataloader, to refresh the sample
             self.dataloaders[split] = self.make_dataloader(split)
