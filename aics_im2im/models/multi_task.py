--- conflicted
+++ resolved
@@ -10,8 +10,6 @@
 from serotiny.models.base_model import BaseModel
 from serotiny.ml_ops.mlflow_utils import upload_artifacts
 from monai.inferers import sliding_window_inference
-
-
 
 class MultiTaskIm2Im(BaseModel):
     def __init__(
@@ -41,18 +39,7 @@
             self.task_heads[task] = task_dict.head
             self.losses[task] = task_dict.loss
         self.task_heads = torch.nn.ModuleDict(self.task_heads)
-
-<<<<<<< HEAD
-=======
-        self.losses["common"] = common_loss
-
-        self.common_head = common_head if common_head is not None else nn.Identity()
-
-        if reduce_task_outs not in ("concat", "sum", "mean"):
-            raise ValueError
-
-        self.reduce_task_outs = reduce_task_outs
->>>>>>> 85a11e99
+        
         self.automatic_optimization = automatic_optimization
         self.filenames = {}
 
@@ -136,11 +123,7 @@
             )
 
         losses = {
-<<<<<<< HEAD
             f"{task}_loss": self.losses[task](task_out, targets[task].as_tensor())
-=======
-            self.losses[task](task_out, targets[task])
->>>>>>> 85a11e99
             for task, task_out in outs.items()
         }
 
@@ -155,18 +138,4 @@
             sync_dist=True,
         )
         if self.automatic_optimization or stage == "train":
-<<<<<<< HEAD
-            return losses
-=======
-            return loss
-
-    def configure_optimizers(self):
-        raise NotImplementedError
-
-    def reduce_task_outs(self, task_outs):
-        if self.reduce_task_outs == "concat":
-            return torch.concat(task_outs[sorted(task_outs.keys())].values(), axis=1)
-        elif self.reduce_task_outs == "sum":
-            return torch.sum(task_outs.values(), axis=1)
-        return torch.mean(task_outs.values(), axis=1)
->>>>>>> 85a11e99
+            return losses