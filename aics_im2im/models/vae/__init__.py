--- conflicted
+++ resolved
@@ -1,7 +1,8 @@
 from .base_vae import BaseVAE
 from .image_vae import ImageVAE
 from .latent_loss_vae import LatentLossVAE
-<<<<<<< HEAD
+from .o2_spharm_vae.o2_spharm_vae import O2SpharmVAE
+from .so2_image_vae import SO2ImageVAE
 from .tabular_vae import TabularVAE
 
 # compartmentalize imports so that only the relevant packages
@@ -15,9 +16,4 @@
 try:  # noqa: FURB107
     from .point_cloud_vae import PointCloudVAE
 except ModuleNotFoundError:
-    pass
-=======
-from .o2_spharm_vae.o2_spharm_vae import O2SpharmVAE
-from .so2_image_vae import SO2ImageVAE
-from .tabular_vae import TabularVAE
->>>>>>> 5fe1c3ca
+    pass